package concurrent

import (
<<<<<<< HEAD
	"math"
	"strconv"
=======
	"context"
>>>>>>> 8b34e1b7
	"sync"
	"sync/atomic"
	"time"
)

// TimeoutCond is a sync.Cond  improve for support wait timeout.
type TimeoutCond struct {
	L          sync.Locker
	signal     chan int
	hasWaiters uint64
}

// NewTimeoutCond return a new TimeoutCond
func NewTimeoutCond(l sync.Locker) *TimeoutCond {
	cond := TimeoutCond{L: l, signal: make(chan int, 0)}
	return &cond
}

<<<<<<< HEAD
// WaitWithTimeout wait for signal return remain wait time, and is interrupted
func (cond *TimeoutCond) WaitWithTimeout(timeout time.Duration) (time.Duration, bool) {
	cond.addWaiter()
=======
// WaitWithContext waits for a signal, or for the context do be done. Returns true if signaled.
func (cond *TimeoutCond) WaitWithContext(ctx context.Context) bool {
	cond.setHasWaiters(true)
>>>>>>> 8b34e1b7
	ch := cond.signal
	//wait should unlock mutex,  if not will cause deadlock
	cond.L.Unlock()
	defer cond.removeWaiter()
	defer cond.L.Lock()

	select {
	case _, ok := <-ch:
		return !ok
	case <-ctx.Done():
		return false
	}
}

<<<<<<< HEAD
func (cond *TimeoutCond) addWaiter() {
	v := atomic.AddUint64(&cond.hasWaiters, 1)
	if v == 0 {
		panic("too many waiters; max is " + strconv.FormatUint(math.MaxUint64, 10))
	}
}

func (cond *TimeoutCond) removeWaiter() {
	// Decrement. See notes here: https://godoc.org/sync/atomic#AddUint64
	v := atomic.AddUint64(&cond.hasWaiters, ^uint64(0))

	if v == math.MaxUint64 {
		panic("removeWaiter called more than once after addWaiter")
	}
=======
// WaitWithTimeout wait for signal return remain wait time, and is interrupted
func (cond *TimeoutCond) WaitWithTimeout(timeout time.Duration) (time.Duration, bool) {
	ctx, cancel := context.WithTimeout(context.Background(), timeout)
	defer cancel()

	begin := time.Now()
	interrupted := cond.WaitWithContext(ctx)
	elapsed := time.Since(begin)
	remainingTimeout := timeout - elapsed

	return remainingTimeout, interrupted
}

func (cond *TimeoutCond) setHasWaiters(value bool) {
	cond.hasWaiters = value
>>>>>>> 8b34e1b7
}

// HasWaiters queries whether any goroutine are waiting on this condition
func (cond *TimeoutCond) HasWaiters() bool {
	return atomic.LoadUint64(&cond.hasWaiters) > 0
}

// Wait for signal return waiting is interrupted
func (cond *TimeoutCond) Wait() bool {
	cond.addWaiter()
	//copy signal in lock, avoid data race with Interrupt
	ch := cond.signal
	cond.L.Unlock()
	defer cond.removeWaiter()
	defer cond.L.Lock()
	_, ok := <-ch
	return !ok
}

// Signal wakes one goroutine waiting on c, if there is any.
func (cond *TimeoutCond) Signal() {
	select {
	case cond.signal <- 1:
	default:
	}
}

// Interrupt goroutine wait on this TimeoutCond
func (cond *TimeoutCond) Interrupt() {
	cond.L.Lock()
	defer cond.L.Unlock()
	close(cond.signal)
	cond.signal = make(chan int, 0)
}<|MERGE_RESOLUTION|>--- conflicted
+++ resolved
@@ -1,12 +1,9 @@
 package concurrent
 
 import (
-<<<<<<< HEAD
+	"context"
 	"math"
 	"strconv"
-=======
-	"context"
->>>>>>> 8b34e1b7
 	"sync"
 	"sync/atomic"
 	"time"
@@ -25,15 +22,9 @@
 	return &cond
 }
 
-<<<<<<< HEAD
-// WaitWithTimeout wait for signal return remain wait time, and is interrupted
-func (cond *TimeoutCond) WaitWithTimeout(timeout time.Duration) (time.Duration, bool) {
-	cond.addWaiter()
-=======
 // WaitWithContext waits for a signal, or for the context do be done. Returns true if signaled.
 func (cond *TimeoutCond) WaitWithContext(ctx context.Context) bool {
-	cond.setHasWaiters(true)
->>>>>>> 8b34e1b7
+	cond.addWaiter()
 	ch := cond.signal
 	//wait should unlock mutex,  if not will cause deadlock
 	cond.L.Unlock()
@@ -48,7 +39,6 @@
 	}
 }
 
-<<<<<<< HEAD
 func (cond *TimeoutCond) addWaiter() {
 	v := atomic.AddUint64(&cond.hasWaiters, 1)
 	if v == 0 {
@@ -63,7 +53,13 @@
 	if v == math.MaxUint64 {
 		panic("removeWaiter called more than once after addWaiter")
 	}
-=======
+}
+
+// HasWaiters queries whether any goroutine are waiting on this condition
+func (cond *TimeoutCond) HasWaiters() bool {
+	return atomic.LoadUint64(&cond.hasWaiters) > 0
+}
+
 // WaitWithTimeout wait for signal return remain wait time, and is interrupted
 func (cond *TimeoutCond) WaitWithTimeout(timeout time.Duration) (time.Duration, bool) {
 	ctx, cancel := context.WithTimeout(context.Background(), timeout)
@@ -75,16 +71,6 @@
 	remainingTimeout := timeout - elapsed
 
 	return remainingTimeout, interrupted
-}
-
-func (cond *TimeoutCond) setHasWaiters(value bool) {
-	cond.hasWaiters = value
->>>>>>> 8b34e1b7
-}
-
-// HasWaiters queries whether any goroutine are waiting on this condition
-func (cond *TimeoutCond) HasWaiters() bool {
-	return atomic.LoadUint64(&cond.hasWaiters) > 0
 }
 
 // Wait for signal return waiting is interrupted
